# -*- coding: utf-8 -*-
# vim: ts=4
###
#
# Copyright (c) 2006 Mehdi Abaakouk
#
# This program is free software; you can redistribute it and/or modify
# it under the terms of the GNU General Public License version 3 as
# published by the Free Software Foundation
#
# This program is distributed in the hope that it will be useful,
# but WITHOUT ANY WARRANTY; without even the implied warranty of
# MERCHANTABILITY or FITNESS FOR A PARTICULAR PURPOSE.  See the
# GNU General Public License for more details.
#
# You should have received a copy of the GNU General Public License
# along with this program; if not, write to the Free Software
# Foundation, Inc., 51 Franklin St, Fifth Floor, Boston, MA 02110-1301, USA
#
###

from dns import resolver, reversename
import socket
import pickle
import xml.parsers.expat
import re

from flask import Flask


resolv = resolver.Resolver()
resolv.timeout = 0.5
resolv.lifetime = 1

app = Flask(__name__)
app.config.from_pyfile('lg.cfg')


def resolve(n, q):
    return str(resolv.query(n, q)[0])


def resolve_ptr(ip):
    ptr = str(resolve(reversename.from_address(ip), 'PTR')).lower()
    ptr = ptr.replace(app.config.get('ROUTER_NAME_REMOVE', ''), '')
    return ptr


asname_regex = re.compile("(ASName|as-name):\s+(?P<name>\S+)")

def get_asname_from_whois(data):
    r = asname_regex.search(data)
    if not r:
        return 'UNKNOWN-AS'
    return r.groupdict()['name']

def mask_is_valid(n):
<<<<<<< HEAD
	if not n:
		return True
	try:
		mask = int(n)
		return ( mask >= 1 and mask <= 128)
	except:
		return False
=======
    if not n:
        return True
    try:
        mask = int(n)
        return (mask >= 1 and mask <= 128)
    except:
        return False

>>>>>>> 85cc385c

def ipv4_is_valid(n):
    try:
        socket.inet_pton(socket.AF_INET, n)
        return True
    except socket.error:
        return False


def ipv6_is_valid(n):
    try:
        socket.inet_pton(socket.AF_INET6, n)
        return True
    except socket.error:
        return False


def save_cache_pickle(filename, data):
    output = open(filename, 'wb')
    pickle.dump(data, output)
    output.close()


def load_cache_pickle(filename, default=None):
    try:
        pkl_file = open(filename, 'rb')
    except IOError:
        return default
    try:
        data = pickle.load(pkl_file)
    except:
        data = default
    pkl_file.close()
    return data


def unescape(s):
    want_unicode = False
    if isinstance(s, unicode):
        s = s.encode("utf-8")
        want_unicode = True

    # the rest of this assumes that `s` is UTF-8
    list = []

    # create and initialize a parser object
    p = xml.parsers.expat.ParserCreate("utf-8")
    p.buffer_text = True
    p.returns_unicode = want_unicode
    p.CharacterDataHandler = list.append

    # parse the data wrapped in a dummy element
    # (needed so the "document" is well-formed)
    p.Parse("<e>", 0)
    p.Parse(s, 0)
    p.Parse("</e>", 1)

    # join the extracted strings and return
    es = ""
    if want_unicode:
        es = u""
    return es.join(list)<|MERGE_RESOLUTION|>--- conflicted
+++ resolved
@@ -55,15 +55,6 @@
     return r.groupdict()['name']
 
 def mask_is_valid(n):
-<<<<<<< HEAD
-	if not n:
-		return True
-	try:
-		mask = int(n)
-		return ( mask >= 1 and mask <= 128)
-	except:
-		return False
-=======
     if not n:
         return True
     try:
@@ -72,7 +63,6 @@
     except:
         return False
 
->>>>>>> 85cc385c
 
 def ipv4_is_valid(n):
     try:
