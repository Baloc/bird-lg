# -*- coding: utf-8 -*-
# vim: ts=4
###
#
# Copyright (c) 2006 Mehdi Abaakouk
#
# This program is free software; you can redistribute it and/or modify
# it under the terms of the GNU General Public License version 3 as
# published by the Free Software Foundation
#
# This program is distributed in the hope that it will be useful,
# but WITHOUT ANY WARRANTY; without even the implied warranty of
# MERCHANTABILITY or FITNESS FOR A PARTICULAR PURPOSE.  See the
# GNU General Public License for more details.
#
# You should have received a copy of the GNU General Public License
# along with this program; if not, write to the Free Software
# Foundation, Inc., 51 Franklin St, Fifth Floor, Boston, MA 02110-1301, USA
#
###

<<<<<<< HEAD
from dns import resolver, reversename
=======
from toolboxconfig import ASN_ZONE

from dns import resolver
>>>>>>> 48dc1046
import socket
import pickle
import xml.parsers.expat
import re

from flask import Flask


resolv = resolver.Resolver()
resolv.timeout = 0.5
resolv.lifetime = 1

app = Flask(__name__)
app.config.from_pyfile('lg.cfg')


def resolve(n, q):
    return str(resolv.query(n, q)[0])

<<<<<<< HEAD

def resolve_ptr(ip):
    ptr = str(resolve(reversename.from_address(ip), 'PTR')).lower()
    ptr = ptr.replace(app.config.get('ROUTER_NAME_REMOVE', ''), '')
    return ptr


asname_regex = re.compile("(ASName|as-name):\s+(?P<name>\S+)")

def get_asname_from_whois(data):
    r = asname_regex.search(data)
    if not r:
        return 'UNKNOWN-AS'
    return r.groupdict()['name']

=======
>>>>>>> 48dc1046
def mask_is_valid(n):
    if not n:
        return True
    try:
        mask = int(n)
        return (mask >= 1 and mask <= 128)
    except:
        return False


def ipv4_is_valid(n):
    try:
        socket.inet_pton(socket.AF_INET, n)
        return True
    except socket.error:
        return False


def ipv6_is_valid(n):
    try:
        socket.inet_pton(socket.AF_INET6, n)
        return True
    except socket.error:
        return False


def save_cache_pickle(filename, data):
    output = open(filename, 'wb')
    pickle.dump(data, output)
    output.close()


def load_cache_pickle(filename, default=None):
    try:
        pkl_file = open(filename, 'rb')
    except IOError:
        return default
    try:
        data = pickle.load(pkl_file)
    except:
        data = default
    pkl_file.close()
    return data


def unescape(s):
    want_unicode = False
    if isinstance(s, unicode):
        s = s.encode("utf-8")
        want_unicode = True

    # the rest of this assumes that `s` is UTF-8
    list = []

    # create and initialize a parser object
    p = xml.parsers.expat.ParserCreate("utf-8")
    p.buffer_text = True
    p.returns_unicode = want_unicode
    p.CharacterDataHandler = list.append

    # parse the data wrapped in a dummy element
    # (needed so the "document" is well-formed)
    p.Parse("<e>", 0)
    p.Parse(s, 0)
    p.Parse("</e>", 1)

    # join the extracted strings and return
    es = ""
    if want_unicode:
        es = u""
    return es.join(list)<|MERGE_RESOLUTION|>--- conflicted
+++ resolved
@@ -19,13 +19,9 @@
 #
 ###
 
-<<<<<<< HEAD
 from dns import resolver, reversename
-=======
 from toolboxconfig import ASN_ZONE
 
-from dns import resolver
->>>>>>> 48dc1046
 import socket
 import pickle
 import xml.parsers.expat
@@ -45,8 +41,6 @@
 def resolve(n, q):
     return str(resolv.query(n, q)[0])
 
-<<<<<<< HEAD
-
 def resolve_ptr(ip):
     ptr = str(resolve(reversename.from_address(ip), 'PTR')).lower()
     ptr = ptr.replace(app.config.get('ROUTER_NAME_REMOVE', ''), '')
@@ -61,8 +55,7 @@
         return 'UNKNOWN-AS'
     return r.groupdict()['name']
 
-=======
->>>>>>> 48dc1046
+
 def mask_is_valid(n):
     if not n:
         return True
