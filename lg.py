#!/usr/bin/python
# -*- coding: utf-8 -*-
# vim: ts=4
###
#
# Copyright (c) 2012 Mehdi Abaakouk
#
# This program is free software; you can redistribute it and/or modify
# it under the terms of the GNU General Public License version 3 as
# published by the Free Software Foundation
#
# This program is distributed in the hope that it will be useful,
# but WITHOUT ANY WARRANTY; without even the implied warranty of
# MERCHANTABILITY or FITNESS FOR A PARTICULAR PURPOSE.  See the
# GNU General Public License for more details.
#
# You should have received a copy of the GNU General Public License
# along with this program; if not, write to the Free Software
# Foundation, Inc., 51 Franklin St, Fifth Floor, Boston, MA 02110-1301, USA
#
###

from collections import defaultdict
from logging.handlers import TimedRotatingFileHandler
from urllib import quote, unquote
from urllib2 import urlopen
import json
import logging
import memcache
import random
import re
import subprocess

<<<<<<< HEAD
from toolbox import mask_is_valid, ipv6_is_valid, ipv4_is_valid, resolve, save_cache_pickle, load_cache_pickle, get_asname_from_whois, unescape
#from xml.sax.saxutils import escape

=======
from toolbox import mask_is_valid, ipv6_is_valid, ipv4_is_valid, resolve, resolve_ptr, save_cache_pickle, load_cache_pickle, unescape
>>>>>>> 85cc385c

from dns.resolver import NXDOMAIN
from flask import Flask, render_template, jsonify, redirect, session, request, abort, Response, Markup
import pydot

app = Flask(__name__)
app.config.from_pyfile('lg.cfg')
app.secret_key = app.config["SESSION_KEY"]
app.debug = app.config["DEBUG"]

file_handler = TimedRotatingFileHandler(filename=app.config["LOG_FILE"], when="midnight")
file_handler.setLevel(getattr(logging, app.config["LOG_LEVEL"].upper()))
app.logger.addHandler(file_handler)

memcache_server = app.config.get("MEMCACHE_SERVER", "127.0.0.1:11211")
memcache_expiration = int(app.config.get("MEMCACHE_EXPIRATION", "1296000"))  # 15 days by default
mc = memcache.Client([memcache_server])

<<<<<<< HEAD
=======

def get_asn_from_as(n):
    asn_zone = app.config.get("ASN_ZONE", "asn.cymru.com")
    try:
        data = resolve("AS%s.%s" % (n, asn_zone), "TXT").replace("'", "").replace('"', '')
    except:
        return " " * 5
    return [field.strip() for field in data.split("|")]


>>>>>>> 85cc385c
def add_links(text):
    """Browser a string and replace ipv4, ipv6, as number, with a
    whois link """

    if type(text) in [str, unicode]:
        text = text.split("\n")

    ret_text = []
    for line in text:
        # Some heuristic to create link
        if line.strip().startswith("BGP.as_path:") or line.strip().startswith("Neighbor AS:"):
            ret_text.append(re.sub(r'(\d+)', r'<a href="/whois?q=\1" class="whois">\1</a>', line))
        else:
            line = re.sub(r'([a-zA-Z0-9\-]*\.([a-zA-Z]{2,3}){1,2})(\s|$)', r'<a href="/whois?q=\1" class="whois">\1</a>\3', line)
            line = re.sub(r'AS(\d+)', r'<a href="/whois?q=\1" class="whois">AS\1</a>', line)
            line = re.sub(r'(\d+\.\d+\.\d+\.\d+)', r'<a href="/whois?q=\1" class="whois">\1</a>', line)
            if len(request.path) >= 2:
                hosts = "/".join(request.path.split("/")[2:])
            else:
                hosts = "/"
            line = re.sub(r'\[(\w+)\s+((|\d\d\d\d-\d\d-\d\d\s)(|\d\d:)\d\d:\d\d|\w\w\w\d\d)', r'[<a href="/detail/%s?q=\1">\1</a> \2' % hosts, line)
            line = re.sub(r'(^|\s+)(([a-f\d]{0,4}:){3,10}[a-f\d]{0,4})', r'\1<a href="/whois?q=\2" class="whois">\2</a>', line, re.I)
            ret_text.append(line)
    return "\n".join(ret_text)


def set_session(request_type, hosts, proto, request_args):
    """ Store all data from user in the user session """
    session.permanent = True
    session.update({
        "request_type": request_type,
        "hosts": hosts,
        "proto": proto,
        "request_args": request_args,
    })
    history = session.get("history", [])

    # erase old format history
    if type(history) != type(list()):
        history = []

    t = (hosts, proto, request_type, request_args)
    if t in history:
        del history[history.index(t)]
    history.insert(0, t)
    session["history"] = history[:20]


def whois_command(query):
    server = []
    if app.config.get("WHOIS_SERVER", ""):
        server = ["-h", app.config.get("WHOIS_SERVER")]
    return subprocess.Popen(['whois'] + server + [query], stdout=subprocess.PIPE).communicate()[0].decode('utf-8', 'ignore')


def bird_command(host, proto, query):
    """Alias to bird_proxy for bird service"""
    return bird_proxy(host, proto, "bird", query)


def bird_proxy(host, proto, service, query):
    """Retreive data of a service from a running lgproxy on a remote node

    First and second arguments are the node and the port of the running lgproxy
    Third argument is the service, can be "traceroute" or "bird"
    Last argument, the query to pass to the service

    return tuple with the success of the command and the returned data
    """

    path = ""
    if proto == "ipv6":
        path = service + "6"
    elif proto == "ipv4":
        path = service

    port = app.config["PROXY"].get(host, "")

    if not port:
        return False, 'Host "%s" invalid' % host
    elif not path:
        return False, 'Proto "%s" invalid' % proto
    else:
        url = 'http://{}:{}/{}?q={}'.format(app.config['ROUTER_IP'][host][0], port, path, quote(query))
        try:
            f = urlopen(url)
            resultat = f.read()
            status = True                # retreive remote status
        except IOError:
            resultat = "Failed retreive url: %s" % url
            status = False
        return status, resultat


@app.context_processor
def inject_commands():
    commands = [
        ("traceroute", "traceroute ..."),
        ("summary", "show protocols"),
        ("detail", "show protocols ... all"),
        ("prefix", "show route for ..."),
        ("prefix_detail", "show route for ... all"),
        ("prefix_bgpmap", "show route for ... (bgpmap)"),
        ("where", "show route where net ~ [ ... ]"),
        ("where_detail", "show route where net ~ [ ... ] all"),
        ("where_bgpmap", "show route where net ~ [ ... ] (bgpmap)"),
        ("adv", "show route ..."),
        ("adv_bgpmap", "show route ... (bgpmap)"),
    ]
    commands_dict = {}
    for id, text in commands:
        commands_dict[id] = text
    return dict(commands=commands, commands_dict=commands_dict)


@app.context_processor
def inject_all_host():
    return dict(all_hosts="+".join(app.config["PROXY"].keys()))


@app.route("/")
def hello():
    return redirect("/summary/%s/ipv4" % "+".join(app.config["PROXY"].keys()))


def error_page(text):
    return render_template('error.html', errors=[text]), 500


@app.errorhandler(400)
def incorrect_request(e):
        return render_template('error.html', warnings=["The server could not understand the request"]), 400


@app.errorhandler(404)
def page_not_found(e):
        return render_template('error.html', warnings=["The requested URL was not found on the server."]), 404


def get_query():
    q = unquote(request.args.get('q', '').strip())
    return q


@app.route("/whois")
def whois():
    query = get_query()
    if not query:
        abort(400)

    try:
        asnum = int(query)
        query = "as%d" % asnum
    except:
        m = re.match(r"[\w\d-]*\.(?P<domain>[\d\w-]+\.[\d\w-]+)$", query)
        if m:
            query = query.groupdict()["domain"]

    output = whois_command(query).replace("\n", "<br>")
    return jsonify(output=output, title=query)


SUMMARY_UNWANTED_PROTOS = ["Kernel", "Static", "Device"]

@app.route("/summary/<hosts>")
@app.route("/summary/<hosts>/<proto>")
def summary(hosts, proto="ipv4"):

    set_session("summary", hosts, proto, "")
    command = "show protocols"

    summary = {}
    errors = []
    for host in hosts.split("+"):
        ret, res = bird_command(host, proto, command)
        res = res.split("\n")

        if ret is False:
            errors.append("%s" % res)
            continue

        if len(res) <= 1:
            errors.append("%s: bird command failed with error, %s" % (host, "\n".join(res)))
            continue

        data = []
        for line in res[1:]:
            line = line.strip()
            if line and (line.split() + [""])[1] not in SUMMARY_UNWANTED_PROTOS:
                split = line.split()
                if len(split) >= 5:
                    props = dict()
                    props["name"] = split[0]
                    props["proto"] = split[1]
                    props["table"] = split[2]
                    props["state"] = split[3]
                    props["since"] = split[4]
                    props["info"] = ' '.join(split[5:]) if len(split) > 5 else ""
                    data.append(props)
                else:
                    app.logger.warning("couldn't parse: %s", line)

        summary[host] = data

    return render_template('summary.html', summary=summary, command=command, errors=errors)


@app.route("/detail/<hosts>/<proto>")
def detail(hosts, proto):
    name = get_query()

    if not name:
        abort(400)

    set_session("detail", hosts, proto, name)
    command = "show protocols all %s" % name

    detail = {}
    errors = []
    for host in hosts.split("+"):
        ret, res = bird_command(host, proto, command)
        res = res.split("\n")

        if ret is False:
            errors.append("%s" % res)
            continue

        if len(res) <= 1:
            errors.append("%s: bird command failed with error, %s" % (host, "\n".join(res)))
            continue

        detail[host] = {"status": res[1], "description": add_links(res[2:])}

    return render_template('detail.html', detail=detail, command=command, errors=errors)


@app.route("/traceroute/<hosts>/<proto>")
def traceroute(hosts, proto):
    q = get_query()

    if not q:
        abort(400)

    set_session("traceroute", hosts, proto, q)

    if proto == "ipv6" and not ipv6_is_valid(q):
        try:
            q = resolve(q, "AAAA")
        except:
            return error_page("%s is unresolvable or invalid for %s" % (q, proto))
    if proto == "ipv4" and not ipv4_is_valid(q):
        try:
            q = resolve(q, "A")
        except:
            return error_page("%s is unresolvable or invalid for %s" % (q, proto))

    errors = []
    infos = {}
    for host in hosts.split("+"):
        status, resultat = bird_proxy(host, proto, "traceroute", q)
        if status is False:
            errors.append("%s" % resultat)
            continue

        infos[host] = add_links(resultat)
    return render_template('traceroute.html', infos=infos, errors=errors)


@app.route("/adv/<hosts>/<proto>")
def show_route_filter(hosts, proto):
    return show_route("adv", hosts, proto)


@app.route("/adv_bgpmap/<hosts>/<proto>")
def show_route_filter_bgpmap(hosts, proto):
    return show_route("adv_bgpmap", hosts, proto)


@app.route("/where/<hosts>/<proto>")
def show_route_where(hosts, proto):
    return show_route("where", hosts, proto)


@app.route("/where_detail/<hosts>/<proto>")
def show_route_where_detail(hosts, proto):
    return show_route("where_detail", hosts, proto)


@app.route("/where_bgpmap/<hosts>/<proto>")
def show_route_where_bgpmap(hosts, proto):
    return show_route("where_bgpmap", hosts, proto)


@app.route("/prefix/<hosts>/<proto>")
def show_route_for(hosts, proto):
    return show_route("prefix", hosts, proto)


@app.route("/prefix_detail/<hosts>/<proto>")
def show_route_for_detail(hosts, proto):
    return show_route("prefix_detail", hosts, proto)


@app.route("/prefix_bgpmap/<hosts>/<proto>")
def show_route_for_bgpmap(hosts, proto):
    return show_route("prefix_bgpmap", hosts, proto)


def get_as_name(_as):
    """return a string that contain the as number following by the as name

    It's the use whois database informations
    # Warning, the server can be blacklisted from ripe is too many requests are done
    """
    if not _as:
        return "AS?????"

    if not _as.isdigit():
        return _as.strip()

<<<<<<< HEAD
    name = get_asname_from_whois(whois_command('AS' + _as)).replace(" ","\r",1)
=======
    name = mc.get(str('lg_%s' % _as))
    if not name:
        app.logger.info("asn for as %s not found in memcache", _as)
        name = get_asn_from_as(_as)[-1].replace(" ", "\r", 1)
        if name:
            mc.set(str("lg_%s" % _as), str(name), memcache_expiration)
>>>>>>> 85cc385c
    return "AS%s | %s" % (_as, name)


def get_as_number_from_protocol_name(host, proto, protocol):
    ret, res = bird_command(host, proto, "show protocols all %s" % protocol)
    re_asnumber = re.search("Neighbor AS:\s*(\d*)", res)
    if re_asnumber:
        return re_asnumber.group(1)
    else:
        return "?????"


@app.route("/bgpmap/")
def show_bgpmap():
    """return a bgp map in a png file, from the json tree in q argument"""

    data = get_query()
    if not data:
        abort(400)

    data = json.loads(data)

    graph = pydot.Dot('BGPMAP', graph_type='digraph')

    nodes = {}
    edges = {}

    def escape(label):
        label = label.replace("&", "&amp;")
        label = label.replace(">", "&gt;")
        label = label.replace("<", "&lt;")
        return label

    def add_node(_as, **kwargs):
        if _as not in nodes:
            kwargs["label"] = '<<TABLE CELLBORDER="0" BORDER="0" CELLPADDING="0" CELLSPACING="0"><TR><TD ALIGN="CENTER">' + escape(kwargs.get("label", get_as_name(_as))).replace("\r", "<BR/>") + "</TD></TR></TABLE>>"
            nodes[_as] = pydot.Node(_as, style="filled", fontsize="10", **kwargs)
            graph.add_node(nodes[_as])
        return nodes[_as]

    def add_edge(_previous_as, _as, **kwargs):
        kwargs["splines"] = "true"
        force = kwargs.get("force", False)

        edge_tuple = (_previous_as, _as)
        if force or edge_tuple not in edges:
            edge = pydot.Edge(*edge_tuple, **kwargs)
            graph.add_edge(edge)
            edges[edge_tuple] = edge
        elif "label" in kwargs and kwargs["label"]:
            e = edges[edge_tuple]

            label_without_star = kwargs["label"].replace("*", "")
            labels = e.get_label().split("\r")
            if "%s*" % label_without_star not in labels:
                labels = [kwargs["label"]] + [l for l in labels if not l.startswith(label_without_star)]
                labels = sorted(labels, cmp=lambda x, y: x.endswith("*") and -1 or 1)

                label = escape("\r".join(labels))
                e.set_label(label)
        return edges[edge_tuple]

    for host, asmaps in data.iteritems():
        add_node(host, label="%s\r%s" % (host.upper(), app.config["DOMAIN"].upper()), shape="box", fillcolor="#F5A9A9")

        as_number = app.config["AS_NUMBER"].get(host, None)
        if as_number:
            node = add_node(as_number, fillcolor="#F5A9A9")
            edge = add_edge(as_number, nodes[host])
            edge.set_color("red")
            edge.set_style("bold")

    # colors = [ "#009e23", "#1a6ec1" , "#d05701", "#6f879f", "#939a0e", "#0e9a93", "#9a0e85", "#56d8e1" ]
    previous_as = None
    hosts = data.keys()
    for host, asmaps in data.iteritems():
        first = True
        for asmap in asmaps:
            previous_as = host
            color = "#%x" % random.randint(0, 16777215)

            hop = False
            hop_label = ""
            for _as in asmap:
                if _as == previous_as:
                    continue

                if not hop:
                    if app.config.get('BIRD_HAS_FULL_VIEW', False):
                        hop = True
                        hop_label = ''
                        continue
                    elif _as not in hosts:
                        hop_label = _as
                        if first:
                            hop_label = hop_label + "*"
                        continue
                    else:
                        hop_label = ""

                add_node(_as, fillcolor=(first and "#F5A9A9" or "white"))
                if hop_label:
                    edge = add_edge(nodes[previous_as], nodes[_as], label=hop_label, fontsize="7")
                else:
                    edge = add_edge(nodes[previous_as], nodes[_as], fontsize="7")

                hop_label = ""

                if first:
                    edge.set_style("bold")
                    edge.set_color("red")
                elif edge.get_color() != "red":
                    edge.set_style("dashed")
                    edge.set_color(color)

                previous_as = _as
            first = False

    if previous_as:
        node = add_node(previous_as)
        node.set_shape("box")

    # return Response("<pre>" + graph.create_dot() + "</pre>")
    return Response(graph.create_png(), mimetype='image/png')


def build_as_tree_from_raw_bird_ouput(host, proto, text):
    """Extract the as path from the raw bird "show route all" command"""

    path = None
    paths = []
    net_dest = None

    re_via = re.compile(r'(.*)via\s+([0-9a-fA-F:\.]+)\s+on.*\[(\w+)\s+')
    re_unreachable = re.compile(r'(.*)unreachable\s+\[(\w+)\s+')

    for line in text:
        line = line.strip()

        expr = re_via.search(line)
        if expr:
            if path:
                path.append(net_dest)
                paths.append(path)
                path = None

            if expr.group(1).strip():
                net_dest = expr.group(1).strip()

            peer_ip = expr.group(2).strip()
            peer_protocol_name = expr.group(3).strip()
            # Check if via line is a internal route
            for rt_host, rt_ips in app.config["ROUTER_IP"].iteritems():
                # Special case for internal routing
                if peer_ip in rt_ips:
                    path = [rt_host]
                    break
            else:
                # ugly hack for good printing
                path = [peer_protocol_name]
                # path = ["%s\r%s" % (peer_protocol_name, get_as_name(get_as_number_from_protocol_name(host, proto, peer_protocol_name)))]

        expr2 = re_unreachable.search(line)
        if expr2:
            if path:
                path.append(net_dest)
                paths.append(path)
                path = None

            if expr2.group(1).strip():
                net_dest = expr2.group(1).strip()

        if line.startswith("BGP.as_path:"):
            path.extend(line.replace("BGP.as_path:", "").strip().split(" "))

    if path:
        path.append(net_dest)
        paths.append(path)

    return paths


def build_as_tree_from_full_view(host, proto, res):
    re_chunk_start = re.compile(r'(.*)unreachable\s+\[(.*)\s+.*\s+from\s+(.*)\].*\(.*\)\s\[.*\]')
    dest_subnet = None
    raw = defaultdict(dict)

    for line in res:
        line = line.strip()
        expr = re_chunk_start.search(line)

        if expr:
            # Beginning of the BGP reply chunk
            if not dest_subnet:
                dest_subnet = expr.group(1).strip()

            router_tag = expr.group(2).strip()
            router_ip = expr.group(3).strip()

            try:
                router_ip = resolve_ptr(router_ip)
            except NXDOMAIN:
                # If PTR record can't be found, IP will do too
                pass

        elif line.startswith('BGP.as_path:'):
            # BGP AS path
            line = line.replace('BGP.as_path:', '')
            line = line.strip()
            path = [router_tag, ]
            for as_num in line.split(' '):
                if as_num:
                    path.append(as_num)

            path_tag = '+'.join(path[1:])

            if path_tag not in raw:
                raw[path_tag] = list()

            raw[path_tag].append(dict(router_tag=router_tag, router_ip=router_ip, path=path))

        elif line.startswith('BGP.community:'):
            # BGP community
            line = line.replace('BGP.community:', '')
            line = line.strip()
            raw[path_tag][-1]['community'] = line.split(' ')

        elif line.startswith('BGP.cluster_list:'):
            # BGP cluster size
            line = line.replace('BGP.cluster_list:', '')
            line = line.strip()
            raw[path_tag][-1]['cluster_size'] = len(line.split(' '))

    for path_tag in raw:
        raw[path_tag] = iter(raw[path_tag])

    result = defaultdict(list)
    exhausted_tags = set()
    existing_paths_num = len(raw)
    if len(raw) > app.config.get('MAX_PATHS', 10):
        max_paths = existing_paths_num
    else:
        max_paths = app.config.get('MAX_PATHS', 10)
    path_count = 0

    while path_count < max_paths:
        for path_tag in sorted(raw, key=lambda x: x.count('+')):
            if path_tag in exhausted_tags:
                continue

            try:
                path = next(raw[path_tag])
            except StopIteration:
                exhausted_tags.add(path_tag)
                continue

            result[path['router_ip']].append(path['path'])
            result[path['router_ip']][-1].append(dest_subnet)

            path_count += 1
            if path_count == max_paths:
                break

        if path_count == max_paths or len(exhausted_tags) == existing_paths_num:
            break

    return result


def show_route(request_type, hosts, proto):
    expression = get_query()
    if not expression:
        abort(400)

    set_session(request_type, hosts, proto, expression)

    bgpmap = request_type.endswith("bgpmap")

    all = (request_type.endswith("detail") and " all" or "")
    if bgpmap:
        all = " all"

    if request_type.startswith("adv"):
        command = "show route " + expression.strip()
        if bgpmap and not command.endswith("all"):
            command = command + " all"
    elif request_type.startswith("where"):
        command = "show route where net ~ [ " + expression + " ]" + all
    else:
        mask = ""
        if len(expression.split("/")) == 2:
            expression, mask = (expression.split("/"))

        if not mask and proto == "ipv4":
            mask = "32"
        if not mask and proto == "ipv6":
            mask = "128"
        if not mask_is_valid(mask):
            return error_page("mask %s is invalid" % mask)

        if proto == "ipv6" and not ipv6_is_valid(expression):
            try:
                expression = resolve(expression, "AAAA")
            except:
                return error_page("%s is unresolvable or invalid for %s" % (expression, proto))
        if proto == "ipv4" and not ipv4_is_valid(expression):
            try:
                expression = resolve(expression, "A")
            except:
                return error_page("%s is unresolvable or invalid for %s" % (expression, proto))

        if mask:
            expression += "/" + mask

        command = "show route for " + expression + all

    detail = {}
    errors = []
    for host in hosts.split("+"):
        ret, res = bird_command(host, proto, command)
        res = res.split("\n")

        if ret is False:
            errors.append("%s" % res)
            continue

        if len(res) <= 1:
            errors.append("%s: bird command failed with error, %s" % (host, "\n".join(res)))
            continue

        if bgpmap:
            if app.config['BIRD_HAS_FULL_VIEW']:
                detail = build_as_tree_from_full_view(host, proto, res)
            else:
                detail[host] = build_as_tree_from_raw_bird_ouput(host, proto, res)
        else:
            detail[host] = add_links(res)

    if bgpmap:
        detail = json.dumps(detail)

    return render_template((bgpmap and 'bgpmap.html' or 'route.html'), detail=detail, command=command, expression=expression, errors=errors)


if __name__ == "__main__":
    app.run(app.config.get("BIND_IP", "0.0.0.0"), app.config.get("BIND_PORT", 5000))<|MERGE_RESOLUTION|>--- conflicted
+++ resolved
@@ -31,13 +31,8 @@
 import re
 import subprocess
 
-<<<<<<< HEAD
 from toolbox import mask_is_valid, ipv6_is_valid, ipv4_is_valid, resolve, save_cache_pickle, load_cache_pickle, get_asname_from_whois, unescape
-#from xml.sax.saxutils import escape
-
-=======
-from toolbox import mask_is_valid, ipv6_is_valid, ipv4_is_valid, resolve, resolve_ptr, save_cache_pickle, load_cache_pickle, unescape
->>>>>>> 85cc385c
+
 
 from dns.resolver import NXDOMAIN
 from flask import Flask, render_template, jsonify, redirect, session, request, abort, Response, Markup
@@ -56,8 +51,6 @@
 memcache_expiration = int(app.config.get("MEMCACHE_EXPIRATION", "1296000"))  # 15 days by default
 mc = memcache.Client([memcache_server])
 
-<<<<<<< HEAD
-=======
 
 def get_asn_from_as(n):
     asn_zone = app.config.get("ASN_ZONE", "asn.cymru.com")
@@ -68,7 +61,6 @@
     return [field.strip() for field in data.split("|")]
 
 
->>>>>>> 85cc385c
 def add_links(text):
     """Browser a string and replace ipv4, ipv6, as number, with a
     whois link """
@@ -389,16 +381,7 @@
     if not _as.isdigit():
         return _as.strip()
 
-<<<<<<< HEAD
     name = get_asname_from_whois(whois_command('AS' + _as)).replace(" ","\r",1)
-=======
-    name = mc.get(str('lg_%s' % _as))
-    if not name:
-        app.logger.info("asn for as %s not found in memcache", _as)
-        name = get_asn_from_as(_as)[-1].replace(" ", "\r", 1)
-        if name:
-            mc.set(str("lg_%s" % _as), str(name), memcache_expiration)
->>>>>>> 85cc385c
     return "AS%s | %s" % (_as, name)
 
 
