#!/usr/bin/python
# -*- coding: utf-8 -*-
# vim: ts=4
###
#
# Copyright (c) 2012 Mehdi Abaakouk
#
# This program is free software; you can redistribute it and/or modify
# it under the terms of the GNU General Public License version 3 as
# published by the Free Software Foundation
#
# This program is distributed in the hope that it will be useful,
# but WITHOUT ANY WARRANTY; without even the implied warranty of
# MERCHANTABILITY or FITNESS FOR A PARTICULAR PURPOSE.  See the
# GNU General Public License for more details.
#
# You should have received a copy of the GNU General Public License
# along with this program; if not, write to the Free Software
# Foundation, Inc., 51 Franklin St, Fifth Floor, Boston, MA 02110-1301, USA
#
###

from collections import defaultdict
from logging.handlers import TimedRotatingFileHandler
from urllib import quote, unquote
from urllib2 import urlopen
import json
import logging
import memcache
import random
import re
import subprocess

<<<<<<< HEAD
from toolbox import mask_is_valid, ipv6_is_valid, ipv4_is_valid, resolve, save_cache_pickle, load_cache_pickle, get_asname_from_whois, unescape
=======
from toolbox import mask_is_valid, ipv6_is_valid, ipv4_is_valid, resolve, save_cache_pickle, load_cache_pickle, unescape
#from xml.sax.saxutils import escape
>>>>>>> 48dc1046


from dns.resolver import NXDOMAIN
from flask import Flask, render_template, jsonify, redirect, session, request, abort, Response, Markup
import pydot

app = Flask(__name__)
app.config.from_pyfile('lg.cfg')
app.secret_key = app.config["SESSION_KEY"]
app.debug = app.config["DEBUG"]

file_handler = TimedRotatingFileHandler(filename=app.config["LOG_FILE"], when="midnight")
file_handler.setLevel(getattr(logging, app.config["LOG_LEVEL"].upper()))
app.logger.addHandler(file_handler)

memcache_server = app.config.get("MEMCACHE_SERVER", "127.0.0.1:11211")
memcache_expiration = int(app.config.get("MEMCACHE_EXPIRATION", "1296000"))  # 15 days by default
mc = memcache.Client([memcache_server])


def get_asn_from_as(n):
    asn_zone = app.config.get("ASN_ZONE", "asn.cymru.com")
    try:
        data = resolve("AS%s.%s" % (n, asn_zone), "TXT").replace("'", "").replace('"', '')
    except:
        return " " * 5
    return [field.strip() for field in data.split("|")]


def get_asn_from_as(n):
    asn_zone = app.config.get("ASN_ZONE", "asn.cymru.com")
    try:
        data = resolve("AS%s.%s" % (n, asn_zone) ,"TXT").replace("'","").replace('"','')
    except:
        return " "*5
    return [ field.strip() for field in data.split("|") ]


def add_links(text):
    """Browser a string and replace ipv4, ipv6, as number, with a
    whois link """

    if type(text) in [str, unicode]:
        text = text.split("\n")

    ret_text = []
    for line in text:
        # Some heuristic to create link
        if line.strip().startswith("BGP.as_path:") or line.strip().startswith("Neighbor AS:"):
            ret_text.append(re.sub(r'(\d+)', r'<a href="/whois?q=\1" class="whois">\1</a>', line))
        else:
            line = re.sub(r'([a-zA-Z0-9\-]*\.([a-zA-Z]{2,3}){1,2})(\s|$)', r'<a href="/whois?q=\1" class="whois">\1</a>\3', line)
            line = re.sub(r'AS(\d+)', r'<a href="/whois?q=\1" class="whois">AS\1</a>', line)
            line = re.sub(r'(\d+\.\d+\.\d+\.\d+)', r'<a href="/whois?q=\1" class="whois">\1</a>', line)
            if len(request.path) >= 2:
                hosts = "/".join(request.path.split("/")[2:])
            else:
                hosts = "/"
            line = re.sub(r'\[(\w+)\s+((|\d\d\d\d-\d\d-\d\d\s)(|\d\d:)\d\d:\d\d|\w\w\w\d\d)', r'[<a href="/detail/%s?q=\1">\1</a> \2' % hosts, line)
            line = re.sub(r'(^|\s+)(([a-f\d]{0,4}:){3,10}[a-f\d]{0,4})', r'\1<a href="/whois?q=\2" class="whois">\2</a>', line, re.I)
            ret_text.append(line)
    return "\n".join(ret_text)


def set_session(request_type, hosts, proto, request_args):
    """ Store all data from user in the user session """
    session.permanent = True
    session.update({
        "request_type": request_type,
        "hosts": hosts,
        "proto": proto,
        "request_args": request_args,
    })
    history = session.get("history", [])

    # erase old format history
    if type(history) != type(list()):
        history = []

    t = (hosts, proto, request_type, request_args)
    if t in history:
        del history[history.index(t)]
    history.insert(0, t)
    session["history"] = history[:20]


def whois_command(query):
    server = []
    if app.config.get("WHOIS_SERVER", ""):
<<<<<<< HEAD
        server = ["-h", app.config.get("WHOIS_SERVER")]
=======
        server = [ "-h", app.config.get("WHOIS_SERVER") ]
>>>>>>> 48dc1046
    return subprocess.Popen(['whois'] + server + [query], stdout=subprocess.PIPE).communicate()[0].decode('utf-8', 'ignore')


def bird_command(host, proto, query):
    """Alias to bird_proxy for bird service"""
    return bird_proxy(host, proto, "bird", query)


def bird_proxy(host, proto, service, query):
    """Retreive data of a service from a running lgproxy on a remote node

    First and second arguments are the node and the port of the running lgproxy
    Third argument is the service, can be "traceroute" or "bird"
    Last argument, the query to pass to the service

    return tuple with the success of the command and the returned data
    """

    path = ""
    if proto == "ipv6":
        path = service + "6"
    elif proto == "ipv4":
        path = service

    port = app.config["PROXY"].get(host, "")

    if not port:
        return False, 'Host "%s" invalid' % host
    elif not path:
        return False, 'Proto "%s" invalid' % proto
    else:
        url = 'http://{}:{}/{}?q={}'.format(app.config['ROUTER_IP'][host][0], port, path, quote(query))
        try:
            f = urlopen(url)
            resultat = f.read()
            status = True                # retreive remote status
        except IOError:
            resultat = "Failed retreive url: %s" % url
            status = False
        return status, resultat


@app.context_processor
def inject_commands():
    commands = [
        ("traceroute", "traceroute ..."),
        ("summary", "show protocols"),
        ("detail", "show protocols ... all"),
        ("prefix", "show route for ..."),
        ("prefix_detail", "show route for ... all"),
        ("prefix_bgpmap", "show route for ... (bgpmap)"),
        ("where", "show route where net ~ [ ... ]"),
        ("where_detail", "show route where net ~ [ ... ] all"),
        ("where_bgpmap", "show route where net ~ [ ... ] (bgpmap)"),
        ("adv", "show route ..."),
        ("adv_bgpmap", "show route ... (bgpmap)"),
    ]
    commands_dict = {}
    for id, text in commands:
        commands_dict[id] = text
    return dict(commands=commands, commands_dict=commands_dict)


@app.context_processor
def inject_all_host():
    return dict(all_hosts="+".join(app.config["PROXY"].keys()))


@app.route("/")
def hello():
    return redirect("/summary/%s/ipv4" % "+".join(app.config["PROXY"].keys()))


def error_page(text):
    return render_template('error.html', errors=[text]), 500


@app.errorhandler(400)
def incorrect_request(e):
        return render_template('error.html', warnings=["The server could not understand the request"]), 400


@app.errorhandler(404)
def page_not_found(e):
        return render_template('error.html', warnings=["The requested URL was not found on the server."]), 404


def get_query():
    q = unquote(request.args.get('q', '').strip())
    return q


@app.route("/whois")
def whois():
    query = get_query()
    if not query:
        abort(400)

    try:
        asnum = int(query)
        query = "as%d" % asnum
    except:
        m = re.match(r"[\w\d-]*\.(?P<domain>[\d\w-]+\.[\d\w-]+)$", query)
        if m:
            query = query.groupdict()["domain"]

    output = whois_command(query).replace("\n", "<br>")
    return jsonify(output=output, title=query)


SUMMARY_UNWANTED_PROTOS = ["Kernel", "Static", "Device"]

@app.route("/summary/<hosts>")
@app.route("/summary/<hosts>/<proto>")
def summary(hosts, proto="ipv4"):

    set_session("summary", hosts, proto, "")
    command = "show protocols"

    summary = {}
    errors = []
    for host in hosts.split("+"):
        ret, res = bird_command(host, proto, command)
        res = res.split("\n")

        if ret is False:
            errors.append("%s" % res)
            continue

        if len(res) <= 1:
            errors.append("%s: bird command failed with error, %s" % (host, "\n".join(res)))
            continue

        data = []
        for line in res[1:]:
            line = line.strip()
            if line and (line.split() + [""])[1] not in SUMMARY_UNWANTED_PROTOS:
                split = line.split()
                if len(split) >= 5:
                    props = dict()
                    props["name"] = split[0]
                    props["proto"] = split[1]
                    props["table"] = split[2]
                    props["state"] = split[3]
                    props["since"] = split[4]
                    props["info"] = ' '.join(split[5:]) if len(split) > 5 else ""
                    data.append(props)
                else:
                    app.logger.warning("couldn't parse: %s", line)

        summary[host] = data

    return render_template('summary.html', summary=summary, command=command, errors=errors)


@app.route("/detail/<hosts>/<proto>")
def detail(hosts, proto):
    name = get_query()

    if not name:
        abort(400)

    set_session("detail", hosts, proto, name)
    command = "show protocols all %s" % name

    detail = {}
    errors = []
    for host in hosts.split("+"):
        ret, res = bird_command(host, proto, command)
        res = res.split("\n")

        if ret is False:
            errors.append("%s" % res)
            continue

        if len(res) <= 1:
            errors.append("%s: bird command failed with error, %s" % (host, "\n".join(res)))
            continue

        detail[host] = {"status": res[1], "description": add_links(res[2:])}

    return render_template('detail.html', detail=detail, command=command, errors=errors)


@app.route("/traceroute/<hosts>/<proto>")
def traceroute(hosts, proto):
    q = get_query()

    if not q:
        abort(400)

    set_session("traceroute", hosts, proto, q)

    if proto == "ipv6" and not ipv6_is_valid(q):
        try:
            q = resolve(q, "AAAA")
        except:
            return error_page("%s is unresolvable or invalid for %s" % (q, proto))
    if proto == "ipv4" and not ipv4_is_valid(q):
        try:
            q = resolve(q, "A")
        except:
            return error_page("%s is unresolvable or invalid for %s" % (q, proto))

    errors = []
    infos = {}
    for host in hosts.split("+"):
        status, resultat = bird_proxy(host, proto, "traceroute", q)
        if status is False:
            errors.append("%s" % resultat)
            continue

        infos[host] = add_links(resultat)
    return render_template('traceroute.html', infos=infos, errors=errors)


@app.route("/adv/<hosts>/<proto>")
def show_route_filter(hosts, proto):
    return show_route("adv", hosts, proto)


@app.route("/adv_bgpmap/<hosts>/<proto>")
def show_route_filter_bgpmap(hosts, proto):
    return show_route("adv_bgpmap", hosts, proto)


@app.route("/where/<hosts>/<proto>")
def show_route_where(hosts, proto):
    return show_route("where", hosts, proto)


@app.route("/where_detail/<hosts>/<proto>")
def show_route_where_detail(hosts, proto):
    return show_route("where_detail", hosts, proto)


@app.route("/where_bgpmap/<hosts>/<proto>")
def show_route_where_bgpmap(hosts, proto):
    return show_route("where_bgpmap", hosts, proto)


@app.route("/prefix/<hosts>/<proto>")
def show_route_for(hosts, proto):
    return show_route("prefix", hosts, proto)


@app.route("/prefix_detail/<hosts>/<proto>")
def show_route_for_detail(hosts, proto):
    return show_route("prefix_detail", hosts, proto)


@app.route("/prefix_bgpmap/<hosts>/<proto>")
def show_route_for_bgpmap(hosts, proto):
    return show_route("prefix_bgpmap", hosts, proto)


def get_as_name(_as):
    """return a string that contain the as number following by the as name

    It's the use whois database informations
    # Warning, the server can be blacklisted from ripe is too many requests are done
    """
    if not _as:
        return "AS?????"

    if not _as.isdigit():
        return _as.strip()

    name = get_asname_from_whois(whois_command('AS' + _as)).replace(" ","\r",1)
    return "AS%s | %s" % (_as, name)


def get_as_number_from_protocol_name(host, proto, protocol):
    ret, res = bird_command(host, proto, "show protocols all %s" % protocol)
    re_asnumber = re.search("Neighbor AS:\s*(\d*)", res)
    if re_asnumber:
        return re_asnumber.group(1)
    else:
        return "?????"


@app.route("/bgpmap/")
def show_bgpmap():
    """return a bgp map in a png file, from the json tree in q argument"""

    data = get_query()
    if not data:
        abort(400)

    data = json.loads(data)

    graph = pydot.Dot('BGPMAP', graph_type='digraph')

    nodes = {}
    edges = {}

    def escape(label):
        label = label.replace("&", "&amp;")
        label = label.replace(">", "&gt;")
        label = label.replace("<", "&lt;")
        return label

    def add_node(_as, **kwargs):
        if _as not in nodes:
            kwargs["label"] = '<<TABLE CELLBORDER="0" BORDER="0" CELLPADDING="0" CELLSPACING="0"><TR><TD ALIGN="CENTER">' + escape(kwargs.get("label", get_as_name(_as))).replace("\r", "<BR/>") + "</TD></TR></TABLE>>"
            nodes[_as] = pydot.Node(_as, style="filled", fontsize="10", **kwargs)
            graph.add_node(nodes[_as])
        return nodes[_as]

    def add_edge(_previous_as, _as, **kwargs):
        kwargs["splines"] = "true"
        force = kwargs.get("force", False)

        edge_tuple = (_previous_as, _as)
        if force or edge_tuple not in edges:
            edge = pydot.Edge(*edge_tuple, **kwargs)
            graph.add_edge(edge)
            edges[edge_tuple] = edge
        elif "label" in kwargs and kwargs["label"]:
            e = edges[edge_tuple]

            label_without_star = kwargs["label"].replace("*", "")
            labels = e.get_label().split("\r")
            if "%s*" % label_without_star not in labels:
                labels = [kwargs["label"]] + [l for l in labels if not l.startswith(label_without_star)]
                labels = sorted(labels, cmp=lambda x, y: x.endswith("*") and -1 or 1)

                label = escape("\r".join(labels))
                e.set_label(label)
        return edges[edge_tuple]

    for host, asmaps in data.iteritems():
        add_node(host, label="%s\r%s" % (host.upper(), app.config["DOMAIN"].upper()), shape="box", fillcolor="#F5A9A9")

        as_number = app.config["AS_NUMBER"].get(host, None)
        if as_number:
            node = add_node(as_number, fillcolor="#F5A9A9")
            edge = add_edge(as_number, nodes[host])
            edge.set_color("red")
            edge.set_style("bold")

    # colors = [ "#009e23", "#1a6ec1" , "#d05701", "#6f879f", "#939a0e", "#0e9a93", "#9a0e85", "#56d8e1" ]
    previous_as = None
    hosts = data.keys()
    for host, asmaps in data.iteritems():
        first = True
        for asmap in asmaps:
            previous_as = host
            color = "#%x" % random.randint(0, 16777215)

            hop = False
            hop_label = ""
            for _as in asmap:
                if _as == previous_as:
                    continue

                if not hop:
                    if app.config.get('BIRD_HAS_FULL_VIEW', False):
                        hop = True
                        hop_label = ''
                        continue
                    elif _as not in hosts:
                        hop_label = _as
                        if first:
                            hop_label = hop_label + "*"
                        continue
                    else:
                        hop_label = ""

                add_node(_as, fillcolor=(first and "#F5A9A9" or "white"))
                if hop_label:
                    edge = add_edge(nodes[previous_as], nodes[_as], label=hop_label, fontsize="7")
                else:
                    edge = add_edge(nodes[previous_as], nodes[_as], fontsize="7")

                hop_label = ""

                if first:
                    edge.set_style("bold")
                    edge.set_color("red")
                elif edge.get_color() != "red":
                    edge.set_style("dashed")
                    edge.set_color(color)

                previous_as = _as
            first = False

    if previous_as:
        node = add_node(previous_as)
        node.set_shape("box")

    # return Response("<pre>" + graph.create_dot() + "</pre>")
    return Response(graph.create_png(), mimetype='image/png')


def build_as_tree_from_raw_bird_ouput(host, proto, text):
    """Extract the as path from the raw bird "show route all" command"""

    path = None
    paths = []
    net_dest = None

    re_via = re.compile(r'(.*)via\s+([0-9a-fA-F:\.]+)\s+on.*\[(\w+)\s+')
    re_unreachable = re.compile(r'(.*)unreachable\s+\[(\w+)\s+')

    for line in text:
        line = line.strip()

        expr = re_via.search(line)
        if expr:
            if path:
                path.append(net_dest)
                paths.append(path)
                path = None

            if expr.group(1).strip():
                net_dest = expr.group(1).strip()

            peer_ip = expr.group(2).strip()
            peer_protocol_name = expr.group(3).strip()
            # Check if via line is a internal route
            for rt_host, rt_ips in app.config["ROUTER_IP"].iteritems():
                # Special case for internal routing
                if peer_ip in rt_ips:
                    path = [rt_host]
                    break
            else:
                # ugly hack for good printing
                path = [peer_protocol_name]
                # path = ["%s\r%s" % (peer_protocol_name, get_as_name(get_as_number_from_protocol_name(host, proto, peer_protocol_name)))]

        expr2 = re_unreachable.search(line)
        if expr2:
            if path:
                path.append(net_dest)
                paths.append(path)
                path = None

            if expr2.group(1).strip():
                net_dest = expr2.group(1).strip()

        if line.startswith("BGP.as_path:"):
            path.extend(line.replace("BGP.as_path:", "").strip().split(" "))

    if path:
        path.append(net_dest)
        paths.append(path)

    return paths


def build_as_tree_from_full_view(host, proto, res):
    re_chunk_start = re.compile(r'(.*)unreachable\s+\[(.*)\s+.*\s+from\s+(.*)\].*\(.*\)\s\[.*\]')
    dest_subnet = None
    raw = defaultdict(dict)

    for line in res:
        line = line.strip()
        expr = re_chunk_start.search(line)

        if expr:
            # Beginning of the BGP reply chunk
            if not dest_subnet:
                dest_subnet = expr.group(1).strip()

            router_tag = expr.group(2).strip()
            router_ip = expr.group(3).strip()

            try:
                router_ip = resolve_ptr(router_ip)
            except NXDOMAIN:
                # If PTR record can't be found, IP will do too
                pass

        elif line.startswith('BGP.as_path:'):
            # BGP AS path
            line = line.replace('BGP.as_path:', '')
            line = line.strip()
            path = [router_tag, ]
            for as_num in line.split(' '):
                if as_num:
                    path.append(as_num)

            path_tag = '+'.join(path[1:])

            if path_tag not in raw:
                raw[path_tag] = list()

            raw[path_tag].append(dict(router_tag=router_tag, router_ip=router_ip, path=path))

        elif line.startswith('BGP.community:'):
            # BGP community
            line = line.replace('BGP.community:', '')
            line = line.strip()
            raw[path_tag][-1]['community'] = line.split(' ')

        elif line.startswith('BGP.cluster_list:'):
            # BGP cluster size
            line = line.replace('BGP.cluster_list:', '')
            line = line.strip()
            raw[path_tag][-1]['cluster_size'] = len(line.split(' '))

    for path_tag in raw:
        raw[path_tag] = iter(raw[path_tag])

    result = defaultdict(list)
    exhausted_tags = set()
    existing_paths_num = len(raw)
    if len(raw) > app.config.get('MAX_PATHS', 10):
        max_paths = existing_paths_num
    else:
        max_paths = app.config.get('MAX_PATHS', 10)
    path_count = 0

    while path_count < max_paths:
        for path_tag in sorted(raw, key=lambda x: x.count('+')):
            if path_tag in exhausted_tags:
                continue

            try:
                path = next(raw[path_tag])
            except StopIteration:
                exhausted_tags.add(path_tag)
                continue

            result[path['router_ip']].append(path['path'])
            result[path['router_ip']][-1].append(dest_subnet)

            path_count += 1
            if path_count == max_paths:
                break

        if path_count == max_paths or len(exhausted_tags) == existing_paths_num:
            break

    return result


def show_route(request_type, hosts, proto):
    expression = get_query()
    if not expression:
        abort(400)

    set_session(request_type, hosts, proto, expression)

    bgpmap = request_type.endswith("bgpmap")

    all = (request_type.endswith("detail") and " all" or "")
    if bgpmap:
        all = " all"

    if request_type.startswith("adv"):
        command = "show route " + expression.strip()
        if bgpmap and not command.endswith("all"):
            command = command + " all"
    elif request_type.startswith("where"):
        command = "show route where net ~ [ " + expression + " ]" + all
    else:
        mask = ""
        if len(expression.split("/")) == 2:
            expression, mask = (expression.split("/"))

        if not mask and proto == "ipv4":
            mask = "32"
        if not mask and proto == "ipv6":
            mask = "128"
        if not mask_is_valid(mask):
            return error_page("mask %s is invalid" % mask)

        if proto == "ipv6" and not ipv6_is_valid(expression):
            try:
                expression = resolve(expression, "AAAA")
            except:
                return error_page("%s is unresolvable or invalid for %s" % (expression, proto))
        if proto == "ipv4" and not ipv4_is_valid(expression):
            try:
                expression = resolve(expression, "A")
            except:
                return error_page("%s is unresolvable or invalid for %s" % (expression, proto))

        if mask:
            expression += "/" + mask

        command = "show route for " + expression + all

    detail = {}
    errors = []
    for host in hosts.split("+"):
        ret, res = bird_command(host, proto, command)
        res = res.split("\n")

        if ret is False:
            errors.append("%s" % res)
            continue

        if len(res) <= 1:
            errors.append("%s: bird command failed with error, %s" % (host, "\n".join(res)))
            continue

        if bgpmap:
            if app.config['BIRD_HAS_FULL_VIEW']:
                detail = build_as_tree_from_full_view(host, proto, res)
            else:
                detail[host] = build_as_tree_from_raw_bird_ouput(host, proto, res)
        else:
            detail[host] = add_links(res)

    if bgpmap:
        detail = json.dumps(detail)

    return render_template((bgpmap and 'bgpmap.html' or 'route.html'), detail=detail, command=command, expression=expression, errors=errors)


if __name__ == "__main__":
    app.run(app.config.get("BIND_IP", "0.0.0.0"), app.config.get("BIND_PORT", 5000))<|MERGE_RESOLUTION|>--- conflicted
+++ resolved
@@ -31,13 +31,7 @@
 import re
 import subprocess
 
-<<<<<<< HEAD
 from toolbox import mask_is_valid, ipv6_is_valid, ipv4_is_valid, resolve, save_cache_pickle, load_cache_pickle, get_asname_from_whois, unescape
-=======
-from toolbox import mask_is_valid, ipv6_is_valid, ipv4_is_valid, resolve, save_cache_pickle, load_cache_pickle, unescape
-#from xml.sax.saxutils import escape
->>>>>>> 48dc1046
-
 
 from dns.resolver import NXDOMAIN
 from flask import Flask, render_template, jsonify, redirect, session, request, abort, Response, Markup
@@ -126,11 +120,7 @@
 def whois_command(query):
     server = []
     if app.config.get("WHOIS_SERVER", ""):
-<<<<<<< HEAD
         server = ["-h", app.config.get("WHOIS_SERVER")]
-=======
-        server = [ "-h", app.config.get("WHOIS_SERVER") ]
->>>>>>> 48dc1046
     return subprocess.Popen(['whois'] + server + [query], stdout=subprocess.PIPE).communicate()[0].decode('utf-8', 'ignore')
 
 
