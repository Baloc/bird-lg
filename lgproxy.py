# -*- coding: utf-8 -*-
# vim: ts=4
###
#
# Copyright (c) 2006 Mehdi Abaakouk
#
# This program is free software; you can redistribute it and/or modify
# it under the terms of the GNU General Public License version 3 as
# published by the Free Software Foundation
#
# This program is distributed in the hope that it will be useful,
# but WITHOUT ANY WARRANTY; without even the implied warranty of
# MERCHANTABILITY or FITNESS FOR A PARTICULAR PURPOSE.  See the
# GNU General Public License for more details.
#
# You should have received a copy of the GNU General Public License
# along with this program; if not, write to the Free Software
# Foundation, Inc., 51 Franklin St, Fifth Floor, Boston, MA 02110-1301, USA
#
###


import sys
import logging
from logging.handlers import TimedRotatingFileHandler
from logging import FileHandler
import subprocess
from urllib import unquote

from bird import BirdSocket

from flask import Flask, request, abort

app = Flask(__name__)
app.debug = app.config["DEBUG"]
app.config.from_pyfile('lgproxy.cfg')

file_handler = TimedRotatingFileHandler(filename=app.config["LOG_FILE"], when="midnight")
app.logger.setLevel(getattr(logging, app.config["LOG_LEVEL"].upper()))
app.logger.addHandler(file_handler)


@app.before_request
def access_log_before(*args, **kwargs):
    app.logger.info("[%s] request %s, %s", request.remote_addr, request.url, "|".join(["%s:%s" % (k, v) for k, v in request.headers.items()]))


@app.after_request
def access_log_after(response, *args, **kwargs):
    app.logger.info("[%s] reponse %s, %s", request.remote_addr, request.url, response.status_code)
    return response


def check_accesslist():
    if app.config["ACCESS_LIST"] and request.remote_addr not in app.config["ACCESS_LIST"]:
        abort(401)


def check_features():
    features = app.config.get('FEATURES', [])
    if request.endpoint not in features:
        abort(401)


@app.route("/traceroute")
@app.route("/traceroute6")
def traceroute():
    check_accesslist()
    check_features()

    if sys.platform.startswith('freebsd') or sys.platform.startswith('netbsd') or sys.platform.startswith('openbsd'):
        traceroute4 = ['traceroute']
        traceroute6 = ['traceroute6']
    else:  # For Linux
        traceroute4 = ['traceroute', '-4']
        traceroute6 = ['traceroute', '-6']

    src = []
    if request.path == '/traceroute6':
        traceroute = traceroute6
        if app.config.get("IPV6_SOURCE", ""):
            src = ["-s", app.config.get("IPV6_SOURCE")]
    else:
        traceroute = traceroute4
        if app.config.get("IPV4_SOURCE", ""):
            src = ["-s", app.config.get("IPV4_SOURCE")]

    query = request.args.get("q", "")
    query = unquote(query)

    if sys.platform.startswith('freebsd') or sys.platform.startswith('netbsd'):
        options = ['-a', '-q1', '-w1', '-m15']
    elif sys.platform.startswith('openbsd'):
        options = ['-A', '-q1', '-w1', '-m15']
    else:  # For Linux
        options = ['-A', '-q1', '-N32', '-w1', '-m15']
    command = traceroute + src + options + [query]
    result = subprocess.Popen(command, stdout=subprocess.PIPE).communicate()[0].decode('utf-8', 'ignore').replace("\n", "<br>")

    return result


@app.route("/bird")
@app.route("/bird6")
def bird():
    check_accesslist()
    check_features()

    if request.path == "/bird":
<<<<<<< HEAD
        b = BirdSocket(file=app.config.get("BIRD_SOCKET", "/var/run/bird.ctl"))
    elif request.path == "/bird6":
        b = BirdSocket(file=app.config.get("BIRD6_SOCKET", "/var/run/bird6.ctl"))
=======
        b = BirdSocket(file=app.config.get('SOCKET_PATH').get(4))
    elif request.path == "/bird6":
        b = BirdSocket(file=app.config.get('SOCKET_PATH').get(6))
>>>>>>> 85cc385c
    else:
        return "No bird socket selected"

    query = request.args.get("q", "")
    query = unquote(query)

    status, result = b.cmd(query)
    b.close()
    # FIXME: use status
    return result


if __name__ == "__main__":
    app.logger.info("lgproxy start")
    app.run(app.config.get("BIND_IP", "0.0.0.0"), app.config.get("BIND_PORT", 5000))
<|MERGE_RESOLUTION|>--- conflicted
+++ resolved
@@ -107,15 +107,9 @@
     check_features()
 
     if request.path == "/bird":
-<<<<<<< HEAD
-        b = BirdSocket(file=app.config.get("BIRD_SOCKET", "/var/run/bird.ctl"))
+        b = BirdSocket(file=app.config.get('BIRD_SOCKET'))
     elif request.path == "/bird6":
-        b = BirdSocket(file=app.config.get("BIRD6_SOCKET", "/var/run/bird6.ctl"))
-=======
-        b = BirdSocket(file=app.config.get('SOCKET_PATH').get(4))
-    elif request.path == "/bird6":
-        b = BirdSocket(file=app.config.get('SOCKET_PATH').get(6))
->>>>>>> 85cc385c
+        b = BirdSocket(file=app.config.get('BIRD6_SOCKET'))
     else:
         return "No bird socket selected"
 
